[tox]
envlist = py35, py36, docs, lint, pylint
skip_missing_interpreters = True

[testenv]
deps =
<<<<<<< HEAD
  -r{toxinidir}/requirements_test.txt
commands =
  pytest --timeout=2 --cov=pyhap --cov-report= {posargs:pyhap tests}
=======
    -r{toxinidir}/requirements_test.txt
commands =
    pytest --timeout=2 --cov --cov-report= {posargs}
>>>>>>> 90e3a376

[testenv:temperature]
basepython = python3.6
deps =
<<<<<<< HEAD
  -r{toxinidir}/requirements_all.txt
commands =
  python main.py
=======
    -r{toxinidir}/requirements_all.txt
commands =
    python main.py
>>>>>>> 90e3a376

[testenv:docs]
changedir = docs
deps =
<<<<<<< HEAD
  -r{toxinidir}/requirements_docs.txt
=======
    -r{toxinidir}/requirements_docs.txt
>>>>>>> 90e3a376
commands =
    make clean
    sphinx-build -W -b html source {envtmpdir}/html
whitelist_externals=
<<<<<<< HEAD
  /usr/bin/make
  make
=======
    /usr/bin/make
    make
>>>>>>> 90e3a376


[testenv:lint]
basepython = {env:PYTHON3_PATH:python3}
deps =
<<<<<<< HEAD
  -r{toxinidir}/requirements_test.txt
commands =
  flake8 pyhap tests --ignore=D10,D205,D4,E501 --exclude=pyhap/accessories/*
=======
    -r{toxinidir}/requirements_test.txt
commands =
    flake8 pyhap tests --ignore=D10,D205,D4,E501
>>>>>>> 90e3a376

[testenv:pylint]
basepython = {env:PYTHON3_PATH:python3}
ignore_errors = True
deps =
<<<<<<< HEAD
  -r{toxinidir}/requirements_all.txt
  -r{toxinidir}/requirements_test.txt
commands =
  pylint pyhap --disable=missing-docstring,empty-docstring,invalid-name,fixme
=======
    -r{toxinidir}/requirements_all.txt
    -r{toxinidir}/requirements_test.txt
commands =
    pylint pyhap tests --disable=missing-docstring,empty-docstring,invalid-name,fixme
>>>>>>> 90e3a376


[testenv:doc-errors]
basepython = {env:PYTHON3_PATH:python3}
ignore_errors = True
deps =
<<<<<<< HEAD
  -r{toxinidir}/requirements_all.txt
  -r{toxinidir}/requirements_test.txt
commands =
  flake8 pyhap tests --select=D10,D205,D4,E501 --exclude=pyhap/accessories/*
  pylint pyhap --disable=all --enable=missing-docstring,empty-docstring
  # pydocstyle pyhap tests
=======
    -r{toxinidir}/requirements_all.txt
    -r{toxinidir}/requirements_test.txt
commands =
    flake8 pyhap tests --select=D10,D205,D4,E501
    pylint pyhap --disable=all --enable=missing-docstring,empty-docstring
    # pydocstyle pyhap tests
>>>>>>> 90e3a376
<|MERGE_RESOLUTION|>--- conflicted
+++ resolved
@@ -4,96 +4,53 @@
 
 [testenv]
 deps =
-<<<<<<< HEAD
-  -r{toxinidir}/requirements_test.txt
-commands =
-  pytest --timeout=2 --cov=pyhap --cov-report= {posargs:pyhap tests}
-=======
     -r{toxinidir}/requirements_test.txt
 commands =
     pytest --timeout=2 --cov --cov-report= {posargs}
->>>>>>> 90e3a376
 
 [testenv:temperature]
 basepython = python3.6
 deps =
-<<<<<<< HEAD
-  -r{toxinidir}/requirements_all.txt
-commands =
-  python main.py
-=======
     -r{toxinidir}/requirements_all.txt
 commands =
     python main.py
->>>>>>> 90e3a376
 
 [testenv:docs]
 changedir = docs
 deps =
-<<<<<<< HEAD
-  -r{toxinidir}/requirements_docs.txt
-=======
     -r{toxinidir}/requirements_docs.txt
->>>>>>> 90e3a376
 commands =
     make clean
     sphinx-build -W -b html source {envtmpdir}/html
 whitelist_externals=
-<<<<<<< HEAD
-  /usr/bin/make
-  make
-=======
     /usr/bin/make
     make
->>>>>>> 90e3a376
 
 
 [testenv:lint]
 basepython = {env:PYTHON3_PATH:python3}
 deps =
-<<<<<<< HEAD
-  -r{toxinidir}/requirements_test.txt
-commands =
-  flake8 pyhap tests --ignore=D10,D205,D4,E501 --exclude=pyhap/accessories/*
-=======
     -r{toxinidir}/requirements_test.txt
 commands =
     flake8 pyhap tests --ignore=D10,D205,D4,E501
->>>>>>> 90e3a376
 
 [testenv:pylint]
 basepython = {env:PYTHON3_PATH:python3}
 ignore_errors = True
 deps =
-<<<<<<< HEAD
-  -r{toxinidir}/requirements_all.txt
-  -r{toxinidir}/requirements_test.txt
-commands =
-  pylint pyhap --disable=missing-docstring,empty-docstring,invalid-name,fixme
-=======
     -r{toxinidir}/requirements_all.txt
     -r{toxinidir}/requirements_test.txt
 commands =
     pylint pyhap tests --disable=missing-docstring,empty-docstring,invalid-name,fixme
->>>>>>> 90e3a376
 
 
 [testenv:doc-errors]
 basepython = {env:PYTHON3_PATH:python3}
 ignore_errors = True
 deps =
-<<<<<<< HEAD
-  -r{toxinidir}/requirements_all.txt
-  -r{toxinidir}/requirements_test.txt
-commands =
-  flake8 pyhap tests --select=D10,D205,D4,E501 --exclude=pyhap/accessories/*
-  pylint pyhap --disable=all --enable=missing-docstring,empty-docstring
-  # pydocstyle pyhap tests
-=======
     -r{toxinidir}/requirements_all.txt
     -r{toxinidir}/requirements_test.txt
 commands =
     flake8 pyhap tests --select=D10,D205,D4,E501
     pylint pyhap --disable=all --enable=missing-docstring,empty-docstring
-    # pydocstyle pyhap tests
->>>>>>> 90e3a376
+    # pydocstyle pyhap tests