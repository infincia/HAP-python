--- conflicted
+++ resolved
@@ -150,13 +150,9 @@
         self.mac = mac
         self.config_version = 2
         self.reachable = True
-<<<<<<< HEAD
         self.pincode = pincode
-        self.setup_id = setup_id or self._generate_setup_id()
-=======
         self._pincode = pincode
         self._setup_id = setup_id
->>>>>>> 377e84ce
         self.broker = None
         # threading.Event that gets set when the Accessory should stop.
         self.run_sentinel = None
@@ -176,16 +172,6 @@
         state["run_sentinel"] = None
         return state
 
-<<<<<<< HEAD
-    @staticmethod
-    def _generate_setup_id():
-        chars = '0123456789ABCDEFGHIJKLMNOPQRSTUVWXYZ'
-        rand_bytes = urandom(8)
-        setup_id = ''
-        for x in range(4):
-            setup_id += chars[struct.unpack_from('i', rand_bytes, x)[0] % 36]
-        return setup_id
-=======
     @property
     def setup_id(self):
         if not getattr(self, '_setup_id', None):
@@ -197,7 +183,6 @@
         if not getattr(self, '_pincode', None):
             self._pincode = util.generate_pincode()
         return self._pincode
->>>>>>> 377e84ce
 
     def _set_services(self):
         """Sets the services for this accessory.
@@ -425,23 +410,16 @@
 
     category = Category.BRIDGE
 
-<<<<<<< HEAD
     def __init__(self, display_name, mac=None, pincode=None,
                  iid_manager=None, setup_id=None):
-=======
-    def __init__(self, display_name, mac=None, pincode=None, iid_manager=None, setup_id=None):
->>>>>>> 377e84ce
+
         aid = STANDALONE_AID
         # A Bridge cannot be Bridge, hence talks directly to HAP clients.
         # Thus, we need a mac.
         mac = mac or util.generate_mac()
         super(Bridge, self).__init__(display_name, aid=aid, mac=mac,
-<<<<<<< HEAD
                                      pincode=pincode, iid_manager=iid_manager,
                                      setup_id=setup_id)
-=======
-                                     pincode=pincode, iid_manager=iid_manager, setup_id=setup_id)
->>>>>>> 377e84ce
         self.accessories = {}  # aid: acc
 
     def _set_services(self):
