"""Tests for pyhap.encoder."""
import tempfile
import uuid

import ed25519

from pyhap.util import generate_mac
from pyhap.state import State
import pyhap.encoder as encoder


<<<<<<< HEAD
class TestAccessoryEncoder(object):
    """Tests for AccessoryEncoder."""

    def test_persist_and_load(self):
        """Stores an Accessory and then loads the stored state into another
        Accessory. Tests if the two accessories have the same property values.
        """
        mac = generate_mac()
        _pk, sample_client_pk = ed25519.create_keypair()
        state = State(mac=mac)
        state.add_paired_client(uuid.uuid1(), sample_client_pk.to_bytes())

        config_loaded = State()
        config_loaded.config_version += 2  # change the default state.
        enc = encoder.AccessoryEncoder()
        with tempfile.TemporaryFile(mode="r+") as fp:
            enc.persist(fp, state)
            fp.seek(0)
            enc.load_into(fp, config_loaded)

        assert state.mac == config_loaded.mac
        assert state.private_key == config_loaded.private_key
        assert state.public_key == config_loaded.public_key
        assert state.config_version == config_loaded.config_version
        assert state.paired_clients == config_loaded.paired_clients
=======
def test_persist_and_load():
    """Stores an Accessory and then loads the stored state into another
    Accessory. Tests if the two accessories have the same property values.
    """
    mac = generate_mac()
    _pk, sample_client_pk = ed25519.create_keypair()
    state = State(mac=mac)
    state.add_paired_client(uuid.uuid1(), sample_client_pk.to_bytes())

    config_loaded = State()
    config_loaded.config_version += 2  # change the default state.
    enc = encoder.AccessoryEncoder()
    with tempfile.TemporaryFile(mode="r+") as fp:
        enc.persist(fp, state)
        fp.seek(0)
        enc.load_into(fp, config_loaded)

    assert state.mac == config_loaded.mac
    assert state.private_key == config_loaded.private_key
    assert state.public_key == config_loaded.public_key
    assert state.config_version == config_loaded.config_version
    assert state.paired_clients == config_loaded.paired_clients
>>>>>>> 90e3a376
<|MERGE_RESOLUTION|>--- conflicted
+++ resolved
@@ -9,33 +9,6 @@
 import pyhap.encoder as encoder
 
 
-<<<<<<< HEAD
-class TestAccessoryEncoder(object):
-    """Tests for AccessoryEncoder."""
-
-    def test_persist_and_load(self):
-        """Stores an Accessory and then loads the stored state into another
-        Accessory. Tests if the two accessories have the same property values.
-        """
-        mac = generate_mac()
-        _pk, sample_client_pk = ed25519.create_keypair()
-        state = State(mac=mac)
-        state.add_paired_client(uuid.uuid1(), sample_client_pk.to_bytes())
-
-        config_loaded = State()
-        config_loaded.config_version += 2  # change the default state.
-        enc = encoder.AccessoryEncoder()
-        with tempfile.TemporaryFile(mode="r+") as fp:
-            enc.persist(fp, state)
-            fp.seek(0)
-            enc.load_into(fp, config_loaded)
-
-        assert state.mac == config_loaded.mac
-        assert state.private_key == config_loaded.private_key
-        assert state.public_key == config_loaded.public_key
-        assert state.config_version == config_loaded.config_version
-        assert state.paired_clients == config_loaded.paired_clients
-=======
 def test_persist_and_load():
     """Stores an Accessory and then loads the stored state into another
     Accessory. Tests if the two accessories have the same property values.
@@ -57,5 +30,4 @@
     assert state.private_key == config_loaded.private_key
     assert state.public_key == config_loaded.public_key
     assert state.config_version == config_loaded.config_version
-    assert state.paired_clients == config_loaded.paired_clients
->>>>>>> 90e3a376
+    assert state.paired_clients == config_loaded.paired_clients